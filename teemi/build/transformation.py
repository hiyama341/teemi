#!/usr/bin/env python
# MIT License
# Copyright (c) 2023, Technical University of Denmark (DTU)
#
# Permission is hereby granted, free of charge, to any person obtaining a copy
# of this software and associated documentation files (the "Software"), to deal
# in the Software without restriction, including without limitation the rights
# to use, copy, modify, merge, publish, distribute, sublicense, and/or sell
# copies of the Software, and to permit persons to whom the Software is
# furnished to do so, subject to the following conditions:
#
# The above copyright notice and this permission notice shall be included in all
# copies or substantial portions of the Software.


""" This part of the lab module is used for making transformations"""
# standard libraries
from datetime import datetime, timedelta
import numpy as np
import pandas as pd
from pydna.dseqrecord import Dseqrecord

# for plotting with pyplot
import matplotlib.pyplot as plt

def ng_to_nmol(ng: float, bp: float):
    """Calculates nanogram to nanomol for transformation mixes.

    To do a transformation it is important to have the right ratio
    of plasmid to insert. In other words this is done by calculating
    the nanomolar ratios and this tool can do that

    Parameters
    ----------

    ng : float
        eg. nanogram
    param: float
        eg. number of basepairs. Can also be an int

    Returns
    -------
    ng_to_nmol : float

    Note
    ----
    It calculates the nmol in the following way:
    nmol = ng/(bp*650)
    """
    if ng > 0 and bp > 0:
        return ng / (bp * 650)
    else:
        return "non-valid_input"


def ODtime(initialOD: float, time: float, td: float = 0.5):
    """Calculates the OD based on doupling time.

    Parameters
    ----------
    initialOD : float
        in OD
    time : float
        in hours
    td : float
        doupling time i.e. td in h^-1

    Returns
    -------
    OD : float
        the OD after a certain time()
    """
    if initialOD >= 0 and time >= 0:
        return round(initialOD * 2 ** (time * td), 3)
    else:
        return "non-valid_input"


def time_to_inoculate(
<<<<<<< HEAD
    initialOD=0.0025, td=0.4, verbose=False, transformation_time: int = 12, plot = False
=======
    initialOD: float, td: float, verbose: bool, transformation_time: float, target_OD: float
>>>>>>> 2b12fdd0
):
    """Calculates when a starter culture is ready to be transformed.

    Parameters
    ----------
    initialOD : float
    td : float
        is doubling time
    transformation_time : int
        The time you want to transform
    verbose : Bool
        Provides extra information
    target_OD: float
        The target optical density that needs to be reached before transformation.

    Returns
    -------
    A plot of cell growth at different td

    Notes
    -----
    This is used to calculate when the cells should be used for transformation.
    For example:
    OD_1 = 1 * 10^7 cells / ml
    For a succesfull S.cerevisiae transformation between 1 to 2 × 10^7 cells/ml should be used
    Normal doubling time is between 3-6 hours


    """
    if verbose:
        print("GOAL: to get enough cells in exponential phase for transformation")
    print("Assumptions:")
    print(
        f"- Transformation time: {transformation_time} (aka time when the target OD is reached)"
    )

    times = list(range(0, 30))
    ods_025_3 = [ODtime(initialOD, time, td=td-0.1) for time in times]
    ods_025_input = [ODtime(initialOD, time, td=td) for time in times]
    ods_025_5 = [ODtime(initialOD, time, td=td+0.1) for time in times]
    fig = plt.figure()
    ax = plt.axes()

    # ax.set_xlim(lims)
    ax.set_ylim([0, 2.0])
    ax.plot(times, [target_OD] * len(times), "k-", label="target")
    ax.plot(times, ods_025_3, label="iOD=" + str(initialOD) + ", td=" + str(round(td-0.1, 1)))
    ax.plot(times, ods_025_input, label="iOD=" + str(initialOD) + ", td=" + str(td))
    ax.plot(times, ods_025_5, label="iOD=" + str(initialOD) + ", td=" + str(td+0.1))

    plt.xlabel("time, h^-1")
    plt.ylabel("OD")
    plt.legend()
    plt.show()

    def inoculation_time(times, ods):
        def find_closest(A, target):
            # A must be sorted
            idx = A.searchsorted(target)
            idx = np.clip(idx, 1, len(A) - 1)
            left = A[idx - 1]
            right = A[idx]
            idx -= target - left < right - target
            return idx

        # In how many hours will the cells have reached the
        hours_to_OD1 = times[find_closest(np.array(ods), 1)]
        print("Hours to target OD: \t" + str(hours_to_OD1) + " hours")

        ### When do u need to innoculate?
        when_to_inoculate = transformation_time - timedelta(hours=hours_to_OD1)
        print("Transformation time has been set to ", transformation_time)
        print("Time of inoculation: \t"
                + str(when_to_inoculate), "(aka when to start growing the cells)"
            )

        # If i innoculate now?

        print(
            "\nNB: If you inoculated now, the cells will have reached the target OD by:  ",
            datetime.now() + timedelta(hours=hours_to_OD1),
        )

    inoculation_time(times, ods_025_input)

    if verbose:
        print()
        print(
            "How to hit initialOD = 0.0025 (e.g. from colony)? Guess. Inoculate 9/10 + 1/10 'normal' colony per ~10 ml"
        )
        print("How much volume? ~2 ml per transformation.")


def transformation_mix(
    reaction_names, reaction_participants, wanted_amounts, water_dna_p_reac, media=""
):

    """Makes a pandas dataframe of the parts (their location)
     that needs to be put into the transformation mixes.

    Parameters
    ----------
    reaction_names : list
        list of reaction names
    reaction_participants : list
        list of pydna.Dseqrecord objects of Bio.seqrecord objects
    wanted_concentrations : dict
        dict of the names of the reactants with their calculated nmol
    water_dna_p_reac : int
        the amount of water wanted for the reaction
    media : list
        list of names of the media used. e.g. ['LB_AMP']

    Returns
    -------
    pandas.DataFrame
        with a transformation scheme showing which parts should be
        mixed for each reaction including positive and negative
        controls.

    Examples
    --------
    # 1. Mention which reacion names you have
    reaction_names = ["insert", "n.ctr", "n.ctr", "n.ctr", "p. ctr"]

    # 2. Add reaction reaction_participants
    reaction_participants = [[vector, gRNA1_pcr_prod,gRNA2_pcr_prod], #the insert we want
                     [vector],                                        #negative control
                     [gRNA1_pcr_prod],                                #negative control
                     [gRNA2_pcr_prod],                                #negative control
                     [LEU_plasmid]]                                   #positive control

    # 2. Calculate nmol:
    nmol_vector = ng_to_nmol(ng = 15, bp = len(vector))
    nmol_gRNA = ng_to_nmol(ng = 30, bp = len(gRNA1_pcr_prod))
    nmol_pctr = ng_to_nmol(ng = 10, bp = len(LEU_plasmid))

    # 3. Add the concentrations
    wanted_concentrations = {'p0056\\(pESC-LEU-ccdB-USER)' : nmol_vector,
                     'ATF1'                        : nmol_gRNA,
                     'CroCPR'                      : nmol_gRNA,
                     'LEU_plasmid'                 : nmol_pctr}

    # 4. what media the transformants are plated on (5 transformations here)
    media = ['LB_AMP'] * 5

    # 5. initate the function
    transformation_mix(reaction_names, reaction_participants, wanted_amounts =
    (wanted_concentrations, water_dna_p_reac = 7, media = media)

    Return:
                #these are freezer locations
            name	l4_I06	l4_I07	l4_I08	p1_F06	water	plate on
    0	insert	0.1	   0.6 	   0.6	    NaN	    5.7	    LB_AMP
    1	n.ctr	0.1 	NaN    	NaN    	NaN    	6.9    	LB_AMP
    2	n.ctr	NaN 	0.6    	NaN    	NaN    	6.4    	LB_AMP
    3	n.ctr	NaN 	NaN    	0.6    	NaN    	6.4    	LB_AMP
    4	p. ctr	NaN    	NaN    	NaN    	0.1    	6.9    	LB_AMP
    """

    df_comb = pd.DataFrame()

    for name, parts in zip(reaction_names, reaction_participants):
        names = [part.name for part in parts]
        locations = [part.annotations["batches"][0]["location"] for part in parts]
        concentrations = [
            part.annotations["batches"][0]["concentration"] for part in parts
        ]  # ng/ul
        part_names = [part.name for part in parts]  # ng/ul
        sizes = [len(part) for part in parts]  # in bp

        part_mass = [
            round(wanted_amounts.get(pname, "") * int(size) * 650, 1)
            for pname, size in zip(part_names, sizes)
        ]  # in ng = nmol * bp * 650 ng/(nmol * bp)

        part_volume = [
            round(mass / con, 1) for mass, con in zip(part_mass, concentrations)
        ]  # in µl

        di = dict(zip(names, part_volume))

        df = pd.DataFrame(data=di, index=[name])  # ,index  = reagents_plus_total

        df_comb = pd.concat([df_comb, df], sort=False)

    df_comb["water"] = water_dna_p_reac - df_comb.sum(axis=1)

    df_comb = df_comb.reset_index()

    df_comb = df_comb.rename(columns={"index": "name"})

    if media != "":
        df_comb["plate on"] = media

    return df_comb


def wanted_mass(wanted_moles, size):
    """Calculates the mass needed from the specified amount 
    of moles and size. 

    Parameters
    ----------
    wanted_moles : int
        wanted moles in nmol
    size : int
        size in bp

    Returns
    -------
    w_mass_rounded : int
        in ng. Mass wanted for the reaction.
    """
    w_mass = wanted_moles * size * 650
    w_mass_rounded = round(w_mass, 1)
    return w_mass_rounded


def wanted_volume(wanted_mass, actual_concentration):
    """Calculates the wanted volume from the mass and 
    concentration.

    Parameters
    ----------
    wanted_mass : int
        wanted mass in ng

    actual_concentration : int
            actual_concentration in ng/ul

    Returns
    -------
    wanted_volume_rounded : int
        return in ul
    """
    wanted_volume = wanted_mass / actual_concentration
    wanted_volume_rounded = round(wanted_volume, 1)
    return wanted_volume_rounded


def transformation_partitipants(reaction_participants, amnt =0.0005 , sgRNA_plasmid_name= None, sgRNA_plasmid_conc= None):
    """Returns a dict with the µl amounts needed in a transformation reaction.

    Parameters
    ----------
    reaction_participants : list of list of Dseqrecord
        List of lists of Dseqrecord objects representing the reaction participants.
    amnt : float, optional
        Amount in µl of the reagents other than `sgRNA_plasmid_name`. Default is 0.0005.
    sgRNA_plasmid_name : str, optional
        Name of the sgRNA plasmid. If not provided, `amnt` is used for all reaction participants.
    sgRNA_plasmid_conc : float, optional
        Concentration in µl of the sgRNA plasmid. If not provided, `amnt` is used for all reaction participants.

    Returns
    -------
    dict
        Dict with the µl amounts needed for the transformation reaction, 
        with keys being the names of the reaction participants and values being the corresponding µl amounts.
    """
    ...
    # Initialize two lists 
    wanted_amounts = [[] for i in range(len(reaction_participants))]
    names_matrix = [[] for i in range(len(reaction_participants))]
    for reac_no, reac in enumerate(reaction_participants):
        for parti_no, parti in enumerate(reac):
            if sgRNA_plasmid_name == None and sgRNA_plasmid_conc == None: 
                wanted_amounts[reac_no].append(amnt)
                names_matrix[reac_no].append(parti.name)
            else:
                names_matrix[reac_no].append(parti.name)
                if parti.name == sgRNA_plasmid_name:
                    wanted_amounts[reac_no].append(sgRNA_plasmid_conc)
                    names_matrix[reac_no].append(parti.name)
                else: 
                    wanted_amounts[reac_no].append(amnt)


    # making the reaction participants into Dseqrecords and changing names        
    new_dict_with_wanted_amounts = dict()
    for i in range(len(reaction_participants)):
        for j in range(len(reaction_participants[i])): 
            reaction_participants[i][j] = Dseqrecord(reaction_participants[i][j])
            new_dict_with_wanted_amounts[reaction_participants[i][j].name] = wanted_amounts[i][j]
    
    
    return new_dict_with_wanted_amounts 


def calculate_volume_and_total_concentration(amplicons, amplicon_parts_amounts_total, n= 1):
    """Calculates the volume and total concentration of 
    a list of DNA parts.
    
    Parameters
    ----------
    amplicons : list
        A list of amplicon objects
    amplicon_parts_amounts_total : dict
        A dictionary of amplicon names and their respective total amounts
    n : int (optional)
        Gives the option of multiplying the volume is needed. Optional set to 1. 

    Returns
    -------
    volumes : list
        List of volumes of each amplicon
    ngs : list
        List of ngs of each amplicon
    total_conc : float
        Total concentration of all amplicons
    """
    print('name, volume, concentration, location')

    volumes = []
    ngs = []
    for amp in amplicons:
        w_moles = amplicon_parts_amounts_total[amp.name]
        w_mass = wanted_mass(wanted_moles=w_moles, size=len(amp))
        act_conc = amp.annotations['batches'][0]['concentration']
        w_volume = wanted_volume(w_mass, act_conc)*n
        volumes.append(w_volume)
        ngs.append(w_volume * act_conc)
        print(amp.name, w_volume, act_conc, '\t', amp.annotations['batches'][0]['location'])

    #Count total concentrtaion expected   
    total_vol = sum(volumes)
    total_ngs = sum(ngs)
    total_conc = total_ngs/total_vol
    print('total volume: ', sum(volumes),'\n')
    print('total ngs: ', sum(ngs))
    print('total conc: ', total_conc)
    
    return volumes, ngs, total_conc
    

def pool_parts(amplicons:list, part_names:list,part_amounts:list,  pool_names:list, pool_lengths)->dict: 
    """Pools amplicon parts and returns a dictionary of pooled volumes.

    Parameters
    ----------
    amplicons : list
        List of amplicon objects.
    part_names : list
        List of part names.
    part_amounts : list
        List of amounts of each part.
    pool_names : list
        List of pool names.
    pool_lengths : list
        List of pool lengths.

    Returns
    -------
    pooled_volumes : dict
        Dictionary containing the pooled volumes for each amplicon part.
    """
    # intialize
    pooled_volumes = {}
    
    #Iterate through the parts that are avilable
    for amplicon in amplicons:
        if amplicon.template.name in part_names:
            
            # calculate volume needed 
            ind1 = part_names.index(amplicon.template.name)
            amount = part_amounts[ind1]
            
            ind2 = pool_names.index(amplicon.template.name)
            vol = (pool_lengths[ind2]*650*amount)/amplicon.annotations['batches'][0]['concentration']
            
            # add it to the dictionary
            if amplicon.template.name in pooled_volumes:
                pooled_volumes[amplicon.template.name][amplicon.name] = {'volume_to_mix':round(vol,1),'location':amplicon.annotations['batches'][0]['location'], 'concentration':amplicon.annotations['batches'][0]['concentration']}
            else:
                pooled_volumes[amplicon.template.name] = {amplicon.name: {'volume_to_mix':round(vol,1),'location':amplicon.annotations['batches'][0]['location'], 'concentration':amplicon.annotations['batches'][0]['concentration']}}

    return pooled_volumes


def print_pooled_parts(pooled_volumes: dict) -> None:
    """Prints the pooled parts and calculated concentrations.

    Parameters
    ----------
    pooled_volumes : dict
        Dictionary containing the pooled volumes for each amplicon part.

    Returns
    -------
    None
    """
    print("To be pooled together")
    con_per_part = {}
    for key in pooled_volumes:
        print(key)
        total_vol = 0
        total_con = 0
        total_ng = 0
        for ke in pooled_volumes[key]:
            print(ke, pooled_volumes[key][ke])
            total_vol += pooled_volumes[key][ke]['volume_to_mix']
            total_con += pooled_volumes[key][ke]['concentration']
            total_ng += pooled_volumes[key][ke]['concentration'] * pooled_volumes[key][ke]['volume_to_mix']
        print("vol", round(total_vol, 1))
        print("calculated con", total_ng / total_vol, '\n')
        con_per_part[key] = round(total_ng / total_vol)
        total_con = 0
        total_vol = 0
        total_ng = 0<|MERGE_RESOLUTION|>--- conflicted
+++ resolved
@@ -77,11 +77,7 @@
 
 
 def time_to_inoculate(
-<<<<<<< HEAD
-    initialOD=0.0025, td=0.4, verbose=False, transformation_time: int = 12, plot = False
-=======
     initialOD: float, td: float, verbose: bool, transformation_time: float, target_OD: float
->>>>>>> 2b12fdd0
 ):
     """Calculates when a starter culture is ready to be transformed.
 
